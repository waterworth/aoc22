lockfileVersion: 5.4

specifiers:
  '@types/lodash': ^4.14.191
  '@types/node': ^18.11.10
<<<<<<< HEAD
  chalk: ^5.1.2
  lodash: ^4.17.21
=======
  nodemon: ^2.0.20
  ts-node: ^10.9.1
>>>>>>> db87bd73
  typescript: ^4.9.3

dependencies:
  '@types/node': 18.11.10
<<<<<<< HEAD
  chalk: 5.1.2
  lodash: 4.17.21
=======
  nodemon: 2.0.20
  ts-node: 10.9.1_eoe7put6ewfbqpy6gs36tihw6y
>>>>>>> db87bd73

devDependencies:
  '@types/lodash': 4.14.191
  typescript: 4.9.3

packages:

<<<<<<< HEAD
  /@types/lodash/4.14.191:
    resolution: {integrity: sha512-BdZ5BCCvho3EIXw6wUCXHe7rS53AIDPLE+JzwgT+OsJk53oBfbSmZZ7CX4VaRoN78N+TJpFi9QPlfIVNmJYWxQ==}
    dev: true
=======
  /@cspotcode/source-map-support/0.8.1:
    resolution: {integrity: sha512-IchNf6dN4tHoMFIn/7OE8LWZ19Y6q/67Bmf6vnGREv8RSbBVb9LPJxEcnwrcwX6ixSvaiGoomAUvu4YSxXrVgw==}
    engines: {node: '>=12'}
    dependencies:
      '@jridgewell/trace-mapping': 0.3.9
    dev: false

  /@jridgewell/resolve-uri/3.1.0:
    resolution: {integrity: sha512-F2msla3tad+Mfht5cJq7LSXcdudKTWCVYUgw6pLFOOHSTtZlj6SWNYAp+AhuqLmWdBO2X5hPrLcu8cVP8fy28w==}
    engines: {node: '>=6.0.0'}
    dev: false

  /@jridgewell/sourcemap-codec/1.4.14:
    resolution: {integrity: sha512-XPSJHWmi394fuUuzDnGz1wiKqWfo1yXecHQMRf2l6hztTO+nPru658AyDngaBe7isIxEkRsPR3FZh+s7iVa4Uw==}
    dev: false

  /@jridgewell/trace-mapping/0.3.9:
    resolution: {integrity: sha512-3Belt6tdc8bPgAtbcmdtNJlirVoTmEb5e2gC94PnkwEW9jI6CAHUeoG85tjWP5WquqfavoMtMwiG4P926ZKKuQ==}
    dependencies:
      '@jridgewell/resolve-uri': 3.1.0
      '@jridgewell/sourcemap-codec': 1.4.14
    dev: false

  /@tsconfig/node10/1.0.9:
    resolution: {integrity: sha512-jNsYVVxU8v5g43Erja32laIDHXeoNvFEpX33OK4d6hljo3jDhCBDhx5dhCCTMWUojscpAagGiRkBKxpdl9fxqA==}
    dev: false

  /@tsconfig/node12/1.0.11:
    resolution: {integrity: sha512-cqefuRsh12pWyGsIoBKJA9luFu3mRxCA+ORZvA4ktLSzIuCUtWVxGIuXigEwO5/ywWFMZ2QEGKWvkZG1zDMTag==}
    dev: false

  /@tsconfig/node14/1.0.3:
    resolution: {integrity: sha512-ysT8mhdixWK6Hw3i1V2AeRqZ5WfXg1G43mqoYlM2nc6388Fq5jcXyr5mRsqViLx/GJYdoL0bfXD8nmF+Zn/Iow==}
    dev: false

  /@tsconfig/node16/1.0.3:
    resolution: {integrity: sha512-yOlFc+7UtL/89t2ZhjPvvB/DeAr3r+Dq58IgzsFkOAvVC6NMJXmCGjbptdXdR9qsX7pKcTL+s87FtYREi2dEEQ==}
    dev: false
>>>>>>> db87bd73

  /@types/node/18.11.10:
    resolution: {integrity: sha512-juG3RWMBOqcOuXC643OAdSA525V44cVgGV6dUDuiFtss+8Fk5x1hI93Rsld43VeJVIeqlP9I7Fn9/qaVqoEAuQ==}
    dev: false

<<<<<<< HEAD
  /chalk/5.1.2:
    resolution: {integrity: sha512-E5CkT4jWURs1Vy5qGJye+XwCkNj7Od3Af7CP6SujMetSMkLs8Do2RWJK5yx1wamHV/op8Rz+9rltjaTQWDnEFQ==}
    engines: {node: ^12.17.0 || ^14.13 || >=16.0.0}
    dev: false

  /lodash/4.17.21:
    resolution: {integrity: sha512-v2kDEe57lecTulaDIuNTPy3Ry4gLGJ6Z1O3vE1krgXZNrsQ+LFTGHVxVjcXPs17LhbZVGedAJv8XZ1tvj5FvSg==}
=======
  /abbrev/1.1.1:
    resolution: {integrity: sha512-nne9/IiQ/hzIhY6pdDnbBtz7DjPTKrY00P/zvPSm5pOFkl6xuGrGnXn/VtTNNfNtAfZ9/1RtehkszU9qcTii0Q==}
    dev: false

  /acorn-walk/8.2.0:
    resolution: {integrity: sha512-k+iyHEuPgSw6SbuDpGQM+06HQUa04DZ3o+F6CSzXMvvI5KMvnaEqXe+YVe555R9nn6GPt404fos4wcgpw12SDA==}
    engines: {node: '>=0.4.0'}
    dev: false

  /acorn/8.8.1:
    resolution: {integrity: sha512-7zFpHzhnqYKrkYdUjF1HI1bzd0VygEGX8lFk4k5zVMqHEoES+P+7TKI+EvLO9WVMJ8eekdO0aDEK044xTXwPPA==}
    engines: {node: '>=0.4.0'}
    hasBin: true
    dev: false

  /anymatch/3.1.3:
    resolution: {integrity: sha512-KMReFUr0B4t+D+OBkjR3KYqvocp2XaSzO55UcB6mgQMd3KbcE+mWTyvVV7D/zsdEbNnV6acZUutkiHQXvTr1Rw==}
    engines: {node: '>= 8'}
    dependencies:
      normalize-path: 3.0.0
      picomatch: 2.3.1
    dev: false

  /arg/4.1.3:
    resolution: {integrity: sha512-58S9QDqG0Xx27YwPSt9fJxivjYl432YCwfDMfZ+71RAqUrZef7LrKQZ3LHLOwCS4FLNBplP533Zx895SeOCHvA==}
    dev: false

  /balanced-match/1.0.2:
    resolution: {integrity: sha512-3oSeUO0TMV67hN1AmbXsK4yaqU7tjiHlbxRDZOpH0KW9+CeX4bRAaX0Anxt0tx2MrpRpWwQaPwIlISEJhYU5Pw==}
    dev: false

  /binary-extensions/2.2.0:
    resolution: {integrity: sha512-jDctJ/IVQbZoJykoeHbhXpOlNBqGNcwXJKJog42E5HDPUwQTSdjCHdihjj0DlnheQ7blbT6dHOafNAiS8ooQKA==}
    engines: {node: '>=8'}
    dev: false

  /brace-expansion/1.1.11:
    resolution: {integrity: sha512-iCuPHDFgrHX7H2vEI/5xpz07zSHB00TpugqhmYtVmMO6518mCuRMoOYFldEBl0g187ufozdaHgWKcYFb61qGiA==}
    dependencies:
      balanced-match: 1.0.2
      concat-map: 0.0.1
    dev: false

  /braces/3.0.2:
    resolution: {integrity: sha512-b8um+L1RzM3WDSzvhm6gIz1yfTbBt6YTlcEKAvsmqCZZFw46z626lVj9j1yEPW33H5H+lBQpZMP1k8l+78Ha0A==}
    engines: {node: '>=8'}
    dependencies:
      fill-range: 7.0.1
    dev: false

  /chokidar/3.5.3:
    resolution: {integrity: sha512-Dr3sfKRP6oTcjf2JmUmFJfeVMvXBdegxB0iVQ5eb2V10uFJUCAS8OByZdVAyVb8xXNz3GjjTgj9kLWsZTqE6kw==}
    engines: {node: '>= 8.10.0'}
    dependencies:
      anymatch: 3.1.3
      braces: 3.0.2
      glob-parent: 5.1.2
      is-binary-path: 2.1.0
      is-glob: 4.0.3
      normalize-path: 3.0.0
      readdirp: 3.6.0
    optionalDependencies:
      fsevents: 2.3.2
    dev: false

  /concat-map/0.0.1:
    resolution: {integrity: sha512-/Srv4dswyQNBfohGpz9o6Yb3Gz3SrUDqBH5rTuhGR7ahtlbYKnVxw2bCFMRljaA7EXHaXZ8wsHdodFvbkhKmqg==}
    dev: false

  /create-require/1.1.1:
    resolution: {integrity: sha512-dcKFX3jn0MpIaXjisoRvexIJVEKzaq7z2rZKxf+MSr9TkdmHmsU4m2lcLojrj/FHl8mk5VxMmYA+ftRkP/3oKQ==}
    dev: false

  /debug/3.2.7_supports-color@5.5.0:
    resolution: {integrity: sha512-CFjzYYAi4ThfiQvizrFQevTTXHtnCqWfe7x1AhgEscTz6ZbLbfoLRLPugTQyBth6f8ZERVUSyWHFD/7Wu4t1XQ==}
    peerDependencies:
      supports-color: '*'
    peerDependenciesMeta:
      supports-color:
        optional: true
    dependencies:
      ms: 2.1.3
      supports-color: 5.5.0
    dev: false

  /diff/4.0.2:
    resolution: {integrity: sha512-58lmxKSA4BNyLz+HHMUzlOEpg09FV+ev6ZMe3vJihgdxzgcwZ8VoEEPmALCZG9LmqfVoNMMKpttIYTVG6uDY7A==}
    engines: {node: '>=0.3.1'}
    dev: false

  /fill-range/7.0.1:
    resolution: {integrity: sha512-qOo9F+dMUmC2Lcb4BbVvnKJxTPjCm+RRpe4gDuGrzkL7mEVl/djYSu2OdQ2Pa302N4oqkSg9ir6jaLWJ2USVpQ==}
    engines: {node: '>=8'}
    dependencies:
      to-regex-range: 5.0.1
    dev: false

  /fsevents/2.3.2:
    resolution: {integrity: sha512-xiqMQR4xAeHTuB9uWm+fFRcIOgKBMiOBP+eXiyT7jsgVCq1bkVygt00oASowB7EdtpOHaaPgKt812P9ab+DDKA==}
    engines: {node: ^8.16.0 || ^10.6.0 || >=11.0.0}
    os: [darwin]
    requiresBuild: true
    dev: false
    optional: true

  /glob-parent/5.1.2:
    resolution: {integrity: sha512-AOIgSQCepiJYwP3ARnGx+5VnTu2HBYdzbGP45eLw1vr3zB3vZLeyed1sC9hnbcOc9/SrMyM5RPQrkGz4aS9Zow==}
    engines: {node: '>= 6'}
    dependencies:
      is-glob: 4.0.3
    dev: false

  /has-flag/3.0.0:
    resolution: {integrity: sha512-sKJf1+ceQBr4SMkvQnBDNDtf4TXpVhVGateu0t918bl30FnbE2m4vNLX+VWe/dpjlb+HugGYzW7uQXH98HPEYw==}
    engines: {node: '>=4'}
    dev: false

  /ignore-by-default/1.0.1:
    resolution: {integrity: sha512-Ius2VYcGNk7T90CppJqcIkS5ooHUZyIQK+ClZfMfMNFEF9VSE73Fq+906u/CWu92x4gzZMWOwfFYckPObzdEbA==}
    dev: false

  /is-binary-path/2.1.0:
    resolution: {integrity: sha512-ZMERYes6pDydyuGidse7OsHxtbI7WVeUEozgR/g7rd0xUimYNlvZRE/K2MgZTjWy725IfelLeVcEM97mmtRGXw==}
    engines: {node: '>=8'}
    dependencies:
      binary-extensions: 2.2.0
    dev: false

  /is-extglob/2.1.1:
    resolution: {integrity: sha512-SbKbANkN603Vi4jEZv49LeVJMn4yGwsbzZworEoyEiutsN3nJYdbO36zfhGJ6QEDpOZIFkDtnq5JRxmvl3jsoQ==}
    engines: {node: '>=0.10.0'}
    dev: false

  /is-glob/4.0.3:
    resolution: {integrity: sha512-xelSayHH36ZgE7ZWhli7pW34hNbNl8Ojv5KVmkJD4hBdD3th8Tfk9vYasLM+mXWOZhFkgZfxhLSnrwRr4elSSg==}
    engines: {node: '>=0.10.0'}
    dependencies:
      is-extglob: 2.1.1
    dev: false

  /is-number/7.0.0:
    resolution: {integrity: sha512-41Cifkg6e8TylSpdtTpeLVMqvSBEVzTttHvERD741+pnZ8ANv0004MRL43QKPDlK9cGvNp6NZWZUBlbGXYxxng==}
    engines: {node: '>=0.12.0'}
    dev: false

  /make-error/1.3.6:
    resolution: {integrity: sha512-s8UhlNe7vPKomQhC1qFelMokr/Sc3AgNbso3n74mVPA5LTZwkB9NlXf4XPamLxJE8h0gh73rM94xvwRT2CVInw==}
    dev: false

  /minimatch/3.1.2:
    resolution: {integrity: sha512-J7p63hRiAjw1NDEww1W7i37+ByIrOWO5XQQAzZ3VOcL0PNybwpfmV/N05zFAzwQ9USyEcX6t3UO+K5aqBQOIHw==}
    dependencies:
      brace-expansion: 1.1.11
    dev: false

  /ms/2.1.3:
    resolution: {integrity: sha512-6FlzubTLZG3J2a/NVCAleEhjzq5oxgHyaCU9yYXvcLsvoVaHJq/s5xXI6/XXP6tz7R9xAOtHnSO/tXtF3WRTlA==}
    dev: false

  /nodemon/2.0.20:
    resolution: {integrity: sha512-Km2mWHKKY5GzRg6i1j5OxOHQtuvVsgskLfigG25yTtbyfRGn/GNvIbRyOf1PSCKJ2aT/58TiuUsuOU5UToVViw==}
    engines: {node: '>=8.10.0'}
    hasBin: true
    dependencies:
      chokidar: 3.5.3
      debug: 3.2.7_supports-color@5.5.0
      ignore-by-default: 1.0.1
      minimatch: 3.1.2
      pstree.remy: 1.1.8
      semver: 5.7.1
      simple-update-notifier: 1.1.0
      supports-color: 5.5.0
      touch: 3.1.0
      undefsafe: 2.0.5
    dev: false

  /nopt/1.0.10:
    resolution: {integrity: sha512-NWmpvLSqUrgrAC9HCuxEvb+PSloHpqVu+FqcO4eeF2h5qYRhA7ev6KvelyQAKtegUbC6RypJnlEOhd8vloNKYg==}
    hasBin: true
    dependencies:
      abbrev: 1.1.1
    dev: false

  /normalize-path/3.0.0:
    resolution: {integrity: sha512-6eZs5Ls3WtCisHWp9S2GUy8dqkpGi4BVSz3GaqiE6ezub0512ESztXUwUB6C6IKbQkY2Pnb/mD4WYojCRwcwLA==}
    engines: {node: '>=0.10.0'}
    dev: false

  /picomatch/2.3.1:
    resolution: {integrity: sha512-JU3teHTNjmE2VCGFzuY8EXzCDVwEqB2a8fsIvwaStHhAWJEeVd1o1QD80CU6+ZdEXXSLbSsuLwJjkCBWqRQUVA==}
    engines: {node: '>=8.6'}
    dev: false

  /pstree.remy/1.1.8:
    resolution: {integrity: sha512-77DZwxQmxKnu3aR542U+X8FypNzbfJ+C5XQDk3uWjWxn6151aIMGthWYRXTqT1E5oJvg+ljaa2OJi+VfvCOQ8w==}
    dev: false

  /readdirp/3.6.0:
    resolution: {integrity: sha512-hOS089on8RduqdbhvQ5Z37A0ESjsqz6qnRcffsMU3495FuTdqSm+7bhJ29JvIOsBDEEnan5DPu9t3To9VRlMzA==}
    engines: {node: '>=8.10.0'}
    dependencies:
      picomatch: 2.3.1
    dev: false

  /semver/5.7.1:
    resolution: {integrity: sha512-sauaDf/PZdVgrLTNYHRtpXa1iRiKcaebiKQ1BJdpQlWH2lCvexQdX55snPFyK7QzpudqbCI0qXFfOasHdyNDGQ==}
    hasBin: true
    dev: false

  /semver/7.0.0:
    resolution: {integrity: sha512-+GB6zVA9LWh6zovYQLALHwv5rb2PHGlJi3lfiqIHxR0uuwCgefcOJc59v9fv1w8GbStwxuuqqAjI9NMAOOgq1A==}
    hasBin: true
    dev: false

  /simple-update-notifier/1.1.0:
    resolution: {integrity: sha512-VpsrsJSUcJEseSbMHkrsrAVSdvVS5I96Qo1QAQ4FxQ9wXFcB+pjj7FB7/us9+GcgfW4ziHtYMc1J0PLczb55mg==}
    engines: {node: '>=8.10.0'}
    dependencies:
      semver: 7.0.0
    dev: false

  /supports-color/5.5.0:
    resolution: {integrity: sha512-QjVjwdXIt408MIiAqCX4oUKsgU2EqAGzs2Ppkm4aQYbjm+ZEWEcW4SfFNTr4uMNZma0ey4f5lgLrkB0aX0QMow==}
    engines: {node: '>=4'}
    dependencies:
      has-flag: 3.0.0
    dev: false

  /to-regex-range/5.0.1:
    resolution: {integrity: sha512-65P7iz6X5yEr1cwcgvQxbbIw7Uk3gOy5dIdtZ4rDveLqhrdJP+Li/Hx6tyK0NEb+2GCyneCMJiGqrADCSNk8sQ==}
    engines: {node: '>=8.0'}
    dependencies:
      is-number: 7.0.0
    dev: false

  /touch/3.1.0:
    resolution: {integrity: sha512-WBx8Uy5TLtOSRtIq+M03/sKDrXCLHxwDcquSP2c43Le03/9serjQBIztjRz6FkJez9D/hleyAXTBGLwwZUw9lA==}
    hasBin: true
    dependencies:
      nopt: 1.0.10
    dev: false

  /ts-node/10.9.1_eoe7put6ewfbqpy6gs36tihw6y:
    resolution: {integrity: sha512-NtVysVPkxxrwFGUUxGYhfux8k78pQB3JqYBXlLRZgdGUqTO5wU/UyHop5p70iEbGhB7q5KmiZiU0Y3KlJrScEw==}
    hasBin: true
    peerDependencies:
      '@swc/core': '>=1.2.50'
      '@swc/wasm': '>=1.2.50'
      '@types/node': '*'
      typescript: '>=2.7'
    peerDependenciesMeta:
      '@swc/core':
        optional: true
      '@swc/wasm':
        optional: true
    dependencies:
      '@cspotcode/source-map-support': 0.8.1
      '@tsconfig/node10': 1.0.9
      '@tsconfig/node12': 1.0.11
      '@tsconfig/node14': 1.0.3
      '@tsconfig/node16': 1.0.3
      '@types/node': 18.11.10
      acorn: 8.8.1
      acorn-walk: 8.2.0
      arg: 4.1.3
      create-require: 1.1.1
      diff: 4.0.2
      make-error: 1.3.6
      typescript: 4.9.3
      v8-compile-cache-lib: 3.0.1
      yn: 3.1.1
>>>>>>> db87bd73
    dev: false

  /typescript/4.9.3:
    resolution: {integrity: sha512-CIfGzTelbKNEnLpLdGFgdyKhG23CKdKgQPOBc+OUNrkJ2vr+KSzsSV5kq5iWhEQbok+quxgGzrAtGWCyU7tHnA==}
    engines: {node: '>=4.2.0'}
    hasBin: true

  /undefsafe/2.0.5:
    resolution: {integrity: sha512-WxONCrssBM8TSPRqN5EmsjVrsv4A8X12J4ArBiiayv3DyyG3ZlIg6yysuuSYdZsVz3TKcTg2fd//Ujd4CHV1iA==}
    dev: false

  /v8-compile-cache-lib/3.0.1:
    resolution: {integrity: sha512-wa7YjyUGfNZngI/vtK0UHAN+lgDCxBPCylVXGp0zu59Fz5aiGtNXaq3DhIov063MorB+VfufLh3JlF2KdTK3xg==}
    dev: false

  /yn/3.1.1:
    resolution: {integrity: sha512-Ux4ygGWsu2c7isFWe8Yu1YluJmqVhxqK2cLXNQA5AcC3QfbGNpM7fu0Y8b/z16pXLnFxZYvWhd3fhBY9DLmC6Q==}
    engines: {node: '>=6'}
    dev: false<|MERGE_RESOLUTION|>--- conflicted
+++ resolved
@@ -3,24 +3,18 @@
 specifiers:
   '@types/lodash': ^4.14.191
   '@types/node': ^18.11.10
-<<<<<<< HEAD
   chalk: ^5.1.2
   lodash: ^4.17.21
-=======
   nodemon: ^2.0.20
   ts-node: ^10.9.1
->>>>>>> db87bd73
   typescript: ^4.9.3
 
 dependencies:
   '@types/node': 18.11.10
-<<<<<<< HEAD
   chalk: 5.1.2
   lodash: 4.17.21
-=======
   nodemon: 2.0.20
   ts-node: 10.9.1_eoe7put6ewfbqpy6gs36tihw6y
->>>>>>> db87bd73
 
 devDependencies:
   '@types/lodash': 4.14.191
@@ -28,11 +22,10 @@
 
 packages:
 
-<<<<<<< HEAD
   /@types/lodash/4.14.191:
     resolution: {integrity: sha512-BdZ5BCCvho3EIXw6wUCXHe7rS53AIDPLE+JzwgT+OsJk53oBfbSmZZ7CX4VaRoN78N+TJpFi9QPlfIVNmJYWxQ==}
     dev: true
-=======
+
   /@cspotcode/source-map-support/0.8.1:
     resolution: {integrity: sha512-IchNf6dN4tHoMFIn/7OE8LWZ19Y6q/67Bmf6vnGREv8RSbBVb9LPJxEcnwrcwX6ixSvaiGoomAUvu4YSxXrVgw==}
     engines: {node: '>=12'}
@@ -71,13 +64,11 @@
   /@tsconfig/node16/1.0.3:
     resolution: {integrity: sha512-yOlFc+7UtL/89t2ZhjPvvB/DeAr3r+Dq58IgzsFkOAvVC6NMJXmCGjbptdXdR9qsX7pKcTL+s87FtYREi2dEEQ==}
     dev: false
->>>>>>> db87bd73
 
   /@types/node/18.11.10:
     resolution: {integrity: sha512-juG3RWMBOqcOuXC643OAdSA525V44cVgGV6dUDuiFtss+8Fk5x1hI93Rsld43VeJVIeqlP9I7Fn9/qaVqoEAuQ==}
     dev: false
 
-<<<<<<< HEAD
   /chalk/5.1.2:
     resolution: {integrity: sha512-E5CkT4jWURs1Vy5qGJye+XwCkNj7Od3Af7CP6SujMetSMkLs8Do2RWJK5yx1wamHV/op8Rz+9rltjaTQWDnEFQ==}
     engines: {node: ^12.17.0 || ^14.13 || >=16.0.0}
@@ -85,7 +76,8 @@
 
   /lodash/4.17.21:
     resolution: {integrity: sha512-v2kDEe57lecTulaDIuNTPy3Ry4gLGJ6Z1O3vE1krgXZNrsQ+LFTGHVxVjcXPs17LhbZVGedAJv8XZ1tvj5FvSg==}
-=======
+    dev: false
+
   /abbrev/1.1.1:
     resolution: {integrity: sha512-nne9/IiQ/hzIhY6pdDnbBtz7DjPTKrY00P/zvPSm5pOFkl6xuGrGnXn/VtTNNfNtAfZ9/1RtehkszU9qcTii0Q==}
     dev: false
@@ -357,7 +349,6 @@
       typescript: 4.9.3
       v8-compile-cache-lib: 3.0.1
       yn: 3.1.1
->>>>>>> db87bd73
     dev: false
 
   /typescript/4.9.3:
